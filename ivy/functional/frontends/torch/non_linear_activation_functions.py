--- conflicted
+++ resolved
@@ -150,12 +150,6 @@
 def prelu(input, weight):
     return ivy.add(ivy.maximum(0, input), ivy.multiply(weight, ivy.minimum(0, input)))
 
-<<<<<<< HEAD
-def hardsigmoid(input, inplace=False):
-    if inplace:
-        return ivy.divide(ivy.minimum(ivy.maximum(ivy.add(input,3),0),6),6,out=input)
-    return ivy.divide(ivy.minimum(ivy.maximum(ivy.add(input,3),0),6),6)
-=======
 
 def rrelu(input, lower=1.0 / 8, upper=1.0 / 3, training=False, inplace=False):
     return _rrelu(input, lower, upper, training, inplace)
@@ -191,4 +185,8 @@
 def glu(input, dim=-1):
     a, b = ivy.split(input, num_or_size_splits=2, axis=dim)
     return ivy.multiply(a, ivy.sigmoid(b))
->>>>>>> 6434afba
+
+def hardsigmoid(input, inplace=False):
+    if inplace:
+        return ivy.divide(ivy.minimum(ivy.maximum(ivy.add(input,3),0),6),6,out=input)
+    return ivy.divide(ivy.minimum(ivy.maximum(ivy.add(input,3),0),6),6)