--- conflicted
+++ resolved
@@ -96,21 +96,12 @@
 
 def closest_valid_dtype(type=None, /, as_native=False):
     if type is None:
-<<<<<<< HEAD
-        return ivy.default_dtype()
-    if isinstance(type, str) and type in invalid_dtypes:
-        return {"uint16": native_uint8, "uint32": native_uint8, "uint64": native_uint8}[
-            type
-        ]
-    return ivy.as_native_dtype(type)
-=======
         type = ivy.default_dtype()
     elif isinstance(type, str) and type in invalid_dtypes:
         type = ivy.as_ivy_dtype(
             {"uint16": ivy.uint8, "uint32": ivy.uint8, "uint64": ivy.uint8}[type]
         )
     return ivy.as_ivy_dtype(type) if not as_native else ivy.as_native_dtype(type)
->>>>>>> 7da56cf2
 
 
 backend = "torch"
