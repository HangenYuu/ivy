"""Collection of helpers for ivy unit tests."""

# global
import importlib
from contextlib import redirect_stdout
from io import StringIO
import sys
import re
import inspect
import numpy as np
import math
from typing import Union, List

TOLERANCE_DICT = {"float16": 1e-2, "float32": 1e-5, "float64": 1e-5, None: 1e-5}

try:
    import jax.numpy as jnp
except (ImportError, RuntimeError, AttributeError):
    jnp = None
try:
    import tensorflow as tf

    _tf_version = float(".".join(tf.__version__.split(".")[0:2]))
    if _tf_version >= 2.3:
        # noinspection PyPep8Naming,PyUnresolvedReferences
        from tensorflow.python.types.core import Tensor as tensor_type
    else:
        # noinspection PyPep8Naming
        # noinspection PyProtectedMember,PyUnresolvedReferences
        from tensorflow.python.framework.tensor_like import _TensorLike as tensor_type
    physical_devices = tf.config.list_physical_devices("GPU")
    for device in physical_devices:
        tf.config.experimental.set_memory_growth(device, True)
except ImportError:
    tf = None
try:
    import torch
except ImportError:
    torch = None
try:
    import mxnet as mx
    import mxnet.ndarray as mx_nd
except ImportError:
    mx = None
    mx_nd = None
from hypothesis import strategies as st
import hypothesis.extra.numpy as nph

# local
import ivy
import ivy.functional.backends.numpy as ivy_np


def get_ivy_numpy():
    try:
        import ivy.functional.backends.numpy
    except ImportError:
        return None
    return ivy.functional.backends.numpy


def get_ivy_jax():
    try:
        import ivy.functional.backends.jax
    except ImportError:
        return None
    return ivy.functional.backends.jax


def get_ivy_tensorflow():
    try:
        import ivy.functional.backends.tensorflow
    except ImportError:
        return None
    return ivy.functional.backends.tensorflow


def get_ivy_torch():
    try:
        import ivy.functional.backends.torch
    except ImportError:
        return None
    return ivy.functional.backends.torch


def get_ivy_mxnet():
    try:
        import ivy.functional.backends.mxnet
    except ImportError:
        return None
    return ivy.functional.backends.mxnet


_ivy_fws_dict = {
    "numpy": lambda: get_ivy_numpy(),
    "jax": lambda: get_ivy_jax(),
    "tensorflow": lambda: get_ivy_tensorflow(),
    "tensorflow_graph": lambda: get_ivy_tensorflow(),
    "torch": lambda: get_ivy_torch(),
    "mxnet": lambda: get_ivy_mxnet(),
}

_iterable_types = [list, tuple, dict]
_excluded = []


def _convert_vars(
    vars_in, from_type, to_type_callable=None, keep_other=True, to_type=None
):
    new_vars = list()
    for var in vars_in:
        if type(var) in _iterable_types:
            return_val = _convert_vars(var, from_type, to_type_callable)
            new_vars.append(return_val)
        elif isinstance(var, from_type):
            if isinstance(var, np.ndarray):
                if var.dtype == np.float64:
                    var = var.astype(np.float32)
                if bool(sum([stride < 0 for stride in var.strides])):
                    var = var.copy()
            if to_type_callable:
                new_vars.append(to_type_callable(var))
            else:
                raise Exception("Invalid. A conversion callable is required.")
        elif to_type is not None and isinstance(var, to_type):
            new_vars.append(var)
        elif keep_other:
            new_vars.append(var)

    return new_vars


def np_call(func, *args, **kwargs):
    ret = func(*args, **kwargs)
    if isinstance(ret, (list, tuple)):
        return ivy.to_native(ret, nested=True)
    return ivy.to_numpy(ret)


def jnp_call(func, *args, **kwargs):
    new_args = _convert_vars(args, np.ndarray, jnp.asarray)
    new_kw_vals = _convert_vars(kwargs.values(), np.ndarray, jnp.asarray)
    new_kwargs = dict(zip(kwargs.keys(), new_kw_vals))
    output = func(*new_args, **new_kwargs)
    if isinstance(output, tuple):
        return tuple(_convert_vars(output, (jnp.ndarray, ivy.Array), ivy.to_numpy))
    else:
        return _convert_vars([output], (jnp.ndarray, ivy.Array), ivy.to_numpy)[0]


def tf_call(func, *args, **kwargs):
    new_args = _convert_vars(args, np.ndarray, tf.convert_to_tensor)
    new_kw_vals = _convert_vars(kwargs.values(), np.ndarray, tf.convert_to_tensor)
    new_kwargs = dict(zip(kwargs.keys(), new_kw_vals))
    output = func(*new_args, **new_kwargs)
    if isinstance(output, tuple):
        return tuple(_convert_vars(output, (tensor_type, ivy.Array), ivy.to_numpy))
    else:
        return _convert_vars([output], (tensor_type, ivy.Array), ivy.to_numpy)[0]


def tf_graph_call(func, *args, **kwargs):
    new_args = _convert_vars(args, np.ndarray, tf.convert_to_tensor)
    new_kw_vals = _convert_vars(kwargs.values(), np.ndarray, tf.convert_to_tensor)
    new_kwargs = dict(zip(kwargs.keys(), new_kw_vals))

    @tf.function
    def tf_func(*local_args, **local_kwargs):
        return func(*local_args, **local_kwargs)

    output = tf_func(*new_args, **new_kwargs)

    if isinstance(output, tuple):
        return tuple(_convert_vars(output, (tensor_type, ivy.Array), ivy.to_numpy))
    else:
        return _convert_vars([output], (tensor_type, ivy.Array), ivy.to_numpy)[0]


def torch_call(func, *args, **kwargs):
    new_args = _convert_vars(args, np.ndarray, torch.from_numpy)
    new_kw_vals = _convert_vars(kwargs.values(), np.ndarray, torch.from_numpy)
    new_kwargs = dict(zip(kwargs.keys(), new_kw_vals))
    output = func(*new_args, **new_kwargs)
    if isinstance(output, tuple):
        return tuple(_convert_vars(output, (torch.Tensor, ivy.Array), ivy.to_numpy))
    else:
        return _convert_vars([output], (torch.Tensor, ivy.Array), ivy.to_numpy)[0]


def mx_call(func, *args, **kwargs):
    new_args = _convert_vars(args, np.ndarray, mx_nd.array)
    new_kw_items = _convert_vars(kwargs.values(), np.ndarray, mx_nd.array)
    new_kwargs = dict(zip(kwargs.keys(), new_kw_items))
    output = func(*new_args, **new_kwargs)
    if isinstance(output, tuple):
        return tuple(
            _convert_vars(output, (mx_nd.ndarray.NDArray, ivy.Array), ivy.to_numpy)
        )
    else:
        return _convert_vars(
            [output], (mx_nd.ndarray.NDArray, ivy.Array), ivy.to_numpy
        )[0]


_calls = [np_call, jnp_call, tf_call, tf_graph_call, torch_call, mx_call]


def assert_compilable(fn):
    try:
        ivy.compile(fn)
    except Exception as e:
        raise e


# function that trims white spaces from docstrings
def trim(docstring):
    """Trim function from PEP-257"""
    if not docstring:
        return ""
    # Convert tabs to spaces (following the normal Python rules)
    # and split into a list of lines:
    lines = docstring.expandtabs().splitlines()
    # Determine minimum indentation (first line doesn't count):
    indent = sys.maxsize
    for line in lines[1:]:
        stripped = line.lstrip()
        if stripped:
            indent = min(indent, len(line) - len(stripped))
    # Remove indentation (first line is special):
    trimmed = [lines[0].strip()]
    if indent < sys.maxsize:
        for line in lines[1:]:
            trimmed.append(line[indent:].rstrip())
    # Strip off trailing and leading blank lines:
    while trimmed and not trimmed[-1]:
        trimmed.pop()
    while trimmed and not trimmed[0]:
        trimmed.pop(0)

    # Current code/unittests expects a line return at
    # end of multiline docstrings
    # workaround expected behavior from unittests
    if "\n" in docstring:
        trimmed.append("")

    # Return a single string:
    return "\n".join(trimmed)


def docstring_examples_run(fn, from_container=False, from_array=False):
    if not hasattr(fn, "__name__"):
        return True
    fn_name = fn.__name__
    if fn_name not in ivy.backend_handler.ivy_original_dict:
        return True

    if from_container:
        docstring = getattr(
            ivy.backend_handler.ivy_original_dict["Container"], fn_name
        ).__doc__
    elif from_array:
        docstring = getattr(
            ivy.backend_handler.ivy_original_dict["Array"], fn_name
        ).__doc__
    else:
        docstring = ivy.backend_handler.ivy_original_dict[fn_name].__doc__

    if docstring is None:
        return True

    # removing extra new lines and trailing white spaces from the docstrings
    trimmed_docstring = trim(docstring)
    trimmed_docstring = trimmed_docstring.split("\n")

    # end_index: -1, if print statement is not found in the docstring
    end_index = -1

    # parsed_output is set as an empty string to manage functions with multiple inputs
    parsed_output = ""

    # parsing through the docstrings to find lines with print statement
    # following which is our parsed output
    sub = ">>> print("
    for index, line in enumerate(trimmed_docstring):
        if sub in line:
            end_index = trimmed_docstring.index("", index)
            p_output = trimmed_docstring[index + 1 : end_index]
            p_output = ("").join(p_output).replace(" ", "")
            parsed_output += p_output

    if end_index == -1:
        return True

    executable_lines = [
        line.split(">>>")[1][1:] for line in docstring.split("\n") if ">>>" in line
    ]

    # noinspection PyBroadException
    f = StringIO()
    with redirect_stdout(f):
        for line in executable_lines:
            # noinspection PyBroadException
            try:
                exec(line)
            except Exception as e:
                # print(e," ",ivy.current_backend_str(), line)
                raise e

    output = f.getvalue()
    output = output.rstrip()
    output = output.replace(" ", "").replace("\n", "")

    # handling cases when the stdout contains ANSI colour codes
    # 7-bit C1 ANSI sequences
    ansi_escape = re.compile(
        r"""
    \x1B  # ESC
    (?:   # 7-bit C1 Fe (except CSI)
        [@-Z\\-_]
    |     # or [ for CSI, followed by a control sequence
        \[
        [0-?]*  # Parameter bytes
        [ -/]*  # Intermediate bytes
        [@-~]   # Final byte
    )
    """,
        re.VERBOSE,
    )

    output = ansi_escape.sub("", output)

    # print("Output: ", output)
    # print("Putput: ", parsed_output)

    # assert output == parsed_output, "Output is unequal to the docstrings output."
    if not (output == parsed_output):
        print(
            "output for ",
            fn_name,
            " on run: ",
            output,
            "\noutput in docs :",
            parsed_output,
        )
        ivy.warn(
            "Output is unequal to the docstrings output: %s" % fn_name, stacklevel=0
        )
        return False
    return True


def var_fn(x, *, dtype=None, device=None):
    return ivy.variable(ivy.array(x, dtype=dtype, device=device))


def exclude(exclusion_list):
    global _excluded
    _excluded += list(set(exclusion_list) - set(_excluded))


def frameworks():
    return list(
        set(
            [
                ivy_fw()
                for fw_str, ivy_fw in _ivy_fws_dict.items()
                if ivy_fw() is not None and fw_str not in _excluded
            ]
        )
    )


def calls():
    return [
        call
        for (fw_str, ivy_fw), call in zip(_ivy_fws_dict.items(), _calls)
        if ivy_fw() is not None and fw_str not in _excluded
    ]


def f_n_calls():
    return [
        (ivy_fw(), call)
        for (fw_str, ivy_fw), call in zip(_ivy_fws_dict.items(), _calls)
        if ivy_fw() is not None and fw_str not in _excluded
    ]


def assert_all_close(x, y, rtol=1e-05, atol=1e-08):
    if ivy.is_ivy_container(x) and ivy.is_ivy_container(y):
        ivy.Container.multi_map(assert_all_close, [x, y])
    else:
        assert np.allclose(
            np.nan_to_num(x), np.nan_to_num(y), rtol=rtol, atol=atol
        ), "{} != {}".format(x, y)


def kwargs_to_args_n_kwargs(num_positional_args, kwargs):
    args = [v for v in list(kwargs.values())[:num_positional_args]]
    kwargs = {k: kwargs[k] for k in list(kwargs.keys())[num_positional_args:]}
    return args, kwargs


def list_of_length(x, length):
    return st.lists(x, min_size=length, max_size=length)


def as_cont(x):
    return ivy.Container({"a": x, "b": {"c": x, "d": x}})


def as_lists(*args):
    return (a if isinstance(a, list) else [a] for a in args)


def create_args(input_dtypes, num_positional_args, as_variable_flags, all_as_kwargs_np):
    args_np, kwargs_np = kwargs_to_args_n_kwargs(num_positional_args, all_as_kwargs_np)
    args_idxs = ivy.nested_indices_where(args_np, lambda x: isinstance(x, np.ndarray))
    arg_np_vals = ivy.multi_index_nest(args_np, args_idxs)
    num_arg_vals = len(arg_np_vals)
    arg_array_vals = [
        ivy.array(x, dtype=d) for x, d in zip(arg_np_vals, input_dtypes[:num_arg_vals])
    ]
    arg_array_vals = [
        ivy.variable(x) if v else x
        for x, v in zip(arg_array_vals, as_variable_flags[:num_arg_vals])
    ]
    args = ivy.copy_nest(args_np, to_mutable=True)
    ivy.set_nest_at_indices(args, args_idxs, arg_array_vals)

    # create kwargs
    kwargs_idxs = ivy.nested_indices_where(
        kwargs_np, lambda x: isinstance(x, np.ndarray)
    )
    kwarg_np_vals = ivy.multi_index_nest(kwargs_np, kwargs_idxs)
    kwarg_array_vals = [
        ivy.array(x, dtype=d)
        for x, d in zip(kwarg_np_vals, input_dtypes[num_arg_vals:])
    ]
    kwarg_array_vals = [
        ivy.variable(x) if v else x
        for x, v in zip(kwarg_array_vals, as_variable_flags[num_arg_vals:])
    ]

    kwargs = ivy.copy_nest(kwargs_np, to_mutable=True)
    ivy.set_nest_at_indices(kwargs, kwargs_idxs, kwarg_array_vals)

    # create numpy args
    args_np = ivy.nested_map(
        args,
        lambda x: ivy.to_numpy(x) if ivy.is_ivy_container(x) or ivy.is_array(x) else x,
    )
    kwargs_np = ivy.nested_map(
        kwargs,
        lambda x: ivy.to_numpy(x) if ivy.is_ivy_container(x) or ivy.is_array(x) else x,
    )
    return args, kwargs, args_np, kwargs_np


def test_method(
    input_dtypes: Union[ivy.Dtype, List[ivy.Dtype]],
    as_variable_flags: Union[bool, List[bool]],
    all_as_kwargs_np,
    num_positional_args: int,
    input_dtypes_constructor: Union[ivy.Dtype, List[ivy.Dtype]],
    as_variable_flags_constructor: Union[bool, List[bool]],
    constructor_kwargs,
    num_positional_args_constructor: int,
    fw: str,
    class_name: str,
    rtol: float = None,
    atol: float = 1e-06,
    test_values: bool = True,
):
    """Tests a class-method that consumes (or returns) arrays for the current backend
    by comparing the result with numpy.

    Parameters
    ----------
    input_dtypes
        data types of the input arguments in order.
    as_variable_flags
        dictates whether the corresponding input argument should be treated as an
        ivy Variable.
    all_as_kwargs_np:
        input arguments to the function as keyword arguments.
    num_positional_args
        number of input arguments that must be passed as positional
        arguments.
    input_dtypes_constructor
        data types of the input arguments for the constructor in order.
    as_variable_flags_constructor
        dictates whether the corresponding input argument should be treated as an
        ivy Variable for the constructor
    constructor_kwargs:
        input arguments to the constructor as keyword arguments.
    num_positional_args_constructor
        number of input arguments that must be passed as positional
        arguments to the constructor.
    fw
        current backend (framework).
    class_name
        name of the class to test.
    rtol
        relative tolerance value.
    atol
        absolute tolerance value.
    test_values
        if true, test for the correctness of the resulting values.

    Returns
    -------
    ret
        optional, return value from the function
    ret_np
        optional, return value from the Numpy function
    """
    # convert single values to length 1 lists
    if not isinstance(input_dtypes, list):
        input_dtypes = [input_dtypes]
    if not isinstance(as_variable_flags, list):
        as_variable_flags = [as_variable_flags]

    # update variable flags to be compatible with float dtype
    as_variable_flags = [
        v if ivy.is_float_dtype(d) else False
        for v, d in zip(as_variable_flags, input_dtypes)
    ]
    # tolerance dict for dtypes
    tolerance_dict = {"float16": 1e-2, "float32": 1e-5, "float64": 1e-5, None: 1e-5}

    # change all data types so that they are supported by this framework
    input_dtypes = ["float32" if d in ivy.invalid_dtypes else d for d in input_dtypes]

    # create args
    calling_args, calling_kwargs, calling_args_np, calling_kwargs_np = create_args(
        input_dtypes, num_positional_args, as_variable_flags, all_as_kwargs_np
    )

    (
        constructor_args,
        constructor_kwargs,
        constructor_args_np,
        constructor_kwargs_np,
    ) = create_args(
        input_dtypes_constructor,
        num_positional_args_constructor,
        as_variable_flags_constructor,
        constructor_kwargs,
    )

    # run
    ins = ivy.__dict__[class_name](*constructor_args, **constructor_kwargs)
    ret = ins(*calling_args, **calling_kwargs)

    # assert idx of return if the idx of the out array provided

    if "bfloat16" in input_dtypes:
        return  # bfloat16 is not supported by numpy
    # compute the return with a NumPy backend
    ivy.set_backend("numpy")
    ins_np = ivy.__dict__[class_name](*constructor_args_np, **constructor_kwargs_np)
    ret_from_np = ivy.to_native(
        ins_np(*calling_args_np, **calling_kwargs_np), nested=True
    )
    ivy.unset_backend()

    # assuming value test will be handled manually in the test function
    if not test_values:
        return ret, ret_from_np

    # flatten the return
    if not isinstance(ret, tuple):
        ret = (ret,)

    ret_idxs = ivy.nested_indices_where(ret, ivy.is_ivy_array)
    ret_flat = ivy.multi_index_nest(ret, ret_idxs)

    # convert the return to NumPy
    ret_np_flat = [ivy.to_numpy(x) for x in ret_flat]

    # flatten the return from the NumPy backend
    if not isinstance(ret_from_np, tuple):
        ret_from_np = (ret_from_np,)
    ret_from_np_flat = ivy.multi_index_nest(ret_from_np, ret_idxs)

    # value tests, iterating through each array in the flattened returns
    if not rtol:
        for ret_np, ret_from_np in zip(ret_np_flat, ret_from_np_flat):
            rtol = tolerance_dict.get(str(ret_from_np.dtype), 1e-03)
            assert_all_close(ret_np, ret_from_np, rol=rtol, atol=atol)
    else:
        for ret_np, ret_from_np in zip(ret_np_flat, ret_from_np_flat):
            assert_all_close(ret_np, ret_from_np, rol=rtol, atol=atol)


<<<<<<< HEAD
def create_args(input_dtypes, num_positional_args, as_variable_flags, all_as_kwargs_np):
    args_np, kwargs_np = kwargs_to_args_n_kwargs(num_positional_args, all_as_kwargs_np)
    args_idxs = ivy.nested_indices_where(args_np, lambda x: isinstance(x, np.ndarray))
    arg_np_vals = ivy.multi_index_nest(args_np, args_idxs)
    num_arg_vals = len(arg_np_vals)
    arg_array_vals = [
        ivy.array(x, dtype=d) for x, d in zip(arg_np_vals, input_dtypes[:num_arg_vals])
    ]
    arg_array_vals = [
        ivy.variable(x) if v else x
        for x, v in zip(arg_array_vals, as_variable_flags[:num_arg_vals])
    ]
    args = ivy.copy_nest(args_np, to_mutable=True)
    ivy.set_nest_at_indices(args, args_idxs, arg_array_vals)

    # create kwargs
    kwargs_idxs = ivy.nested_indices_where(
        kwargs_np, lambda x: isinstance(x, np.ndarray)
    )
    kwarg_np_vals = ivy.multi_index_nest(kwargs_np, kwargs_idxs)
    kwarg_array_vals = [
        ivy.array(x, dtype=d)
        for x, d in zip(kwarg_np_vals, input_dtypes[num_arg_vals:])
    ]
    kwarg_array_vals = [
        ivy.variable(x) if v else x
        for x, v in zip(kwarg_array_vals, as_variable_flags[num_arg_vals:])
    ]

    kwargs = ivy.copy_nest(kwargs_np, to_mutable=True)
    ivy.set_nest_at_indices(kwargs, kwargs_idxs, kwarg_array_vals)

    # create numpy args
    args_np = ivy.nested_map(
        args,
        lambda x: ivy.to_numpy(x) if ivy.is_ivy_container(x) or ivy.is_array(x) else x,
    )
    kwargs_np = ivy.nested_map(
        kwargs,
        lambda x: ivy.to_numpy(x) if ivy.is_ivy_container(x) or ivy.is_array(x) else x,
    )
    return args, kwargs, args_np, kwargs_np


def test_array_method(
    input_dtypes: Union[ivy.Dtype, List[ivy.Dtype]],
    as_variable_flags: Union[bool, List[bool]],
    all_as_kwargs_np,
    num_positional_args: int,
    input_dtypes_constructor: Union[ivy.Dtype, List[ivy.Dtype]],
    as_variable_flags_constructor: Union[bool, List[bool]],
    constructor_kwargs,
    num_positional_args_constructor: int,
    fw: str,
    class_name: str,
    rtol: float = 1e-03,
    atol: float = 1e-06,
    test_values: bool = True,
):
    """Tests a class-method that consumes (or returns) arrays for the current backend
    by comparing the result with numpy.

    Parameters
    ----------
    input_dtypes
        data types of the input arguments in order.
    as_variable_flags
        dictates whether the corresponding input argument should be treated as an ivy Variable.
    all_as_kwargs_np:
        input arguments to the function as keyword arguments.
    num_positional_args
        number of input arguments that must be passed as positional
        arguments.
    input_dtypes_constructor
        data types of the input arguments for the constructor in order.
    as_variable_flags_constructor
        dictates whether the corresponding input argument should be treated as an ivy Variable for the constructor
    constructor_kwargs:
        input arguments to the constructor as keyword arguments.
    num_positional_args_constructor
        number of input arguments that must be passed as positional
        arguments to the constructor.
    fw
        current backend (framework).
    class_name
        name of the class to test.
    rtol
        relative tolerance value.
    atol
        absolute tolerance value.
    test_values
        if true, test for the correctness of the resulting values.

    Returns
    -------
    ret
        optional, return value from the function
    ret_np
        optional, return value from the Numpy function
    """
    # convert single values to length 1 lists
    if not isinstance(input_dtypes, list):
        input_dtypes = [input_dtypes]
    if not isinstance(as_variable_flags, list):
        as_variable_flags = [as_variable_flags]


    # update variable flags to be compatible with float dtype
    as_variable_flags = [
        v if ivy.is_float_dtype(d) else False
        for v, d in zip(as_variable_flags, input_dtypes)
    ]
    # tolerance dict for dtypes
    tolerance_dict = {"float16": 1e-2, "float32": 1e-5, "float64": 1e-5, None: 1e-5}

    # change all data types so that they are supported by this framework
    input_dtypes = ["float32" if d in ivy.invalid_dtypes else d for d in input_dtypes]

    # create args
    calling_args, calling_kwargs, calling_args_np, calling_kwargs_np = create_args(input_dtypes, num_positional_args,
                                                                                   as_variable_flags, all_as_kwargs_np)
    constructor_args, constructor_kwargs, constructor_args_np, constructor_kwargs_np = \
        create_args(input_dtypes_constructor, num_positional_args_constructor, as_variable_flags_constructor,
                    constructor_kwargs)

    # run
    ins = ivy.__dict__[class_name](*constructor_args, **constructor_kwargs)
    ret = ins(*calling_args, **calling_kwargs)

    # assert idx of return if the idx of the out array provided

    if "bfloat16" in input_dtypes:
        return  # bfloat16 is not supported by numpy
    # compute the return with a NumPy backend
    ivy.set_backend("numpy")
    ins_np = ivy.__dict__[class_name](*constructor_args_np, **constructor_kwargs_np)
    ret_from_np = ivy.to_native(ins_np(*calling_args_np, **calling_kwargs_np), nested=True)
    ivy.unset_backend()

    # assuming value test will be handled manually in the test function
    if not test_values:
        return ret, ret_from_np
=======
def get_flattened_array_returns(ret, ret_from_np):
>>>>>>> 8c8989f6

    # flatten the return
    if not isinstance(ret, tuple):
        ret = (ret,)

    ret_idxs = ivy.nested_indices_where(ret, ivy.is_ivy_array)
    ret_flat = ivy.multi_index_nest(ret, ret_idxs)

    # convert the return to NumPy
    ret_np_flat = [ivy.to_numpy(x) for x in ret_flat]

    # flatten the return from the NumPy backend
    if not isinstance(ret_from_np, tuple):
        ret_from_np = (ret_from_np,)
    ret_from_np_flat = ivy.multi_index_nest(ret_from_np, ret_idxs)

<<<<<<< HEAD
    # value tests, iterating through each array in the flattened returns
    for ret_np, ret_from_np in zip(ret_np_flat, ret_from_np_flat):
        rtol = tolerance_dict.get(str(ret_from_np.dtype), rtol)
        assert_all_close(ret_np, ret_from_np, rtol=rtol, atol=atol)


def test_array_function(
=======
    # return
    return ret_np_flat, ret_from_np_flat


def value_test(ret_np_flat, ret_from_np_flat, rtol, atol):

    # value tests, iterating through each array in the flattened returns
    if not rtol:
        for ret_np, ret_from_np in zip(ret_np_flat, ret_from_np_flat):
            rtol = TOLERANCE_DICT.get(str(ret_from_np.dtype), 1e-03)
            assert_all_close(ret_np, ret_from_np, rtol=rtol, atol=atol)
    else:
        for ret_np, ret_from_np in zip(ret_np_flat, ret_from_np_flat):
            assert_all_close(ret_np, ret_from_np, rtol=rtol, atol=atol)


def test_function(
>>>>>>> 8c8989f6
    input_dtypes: Union[ivy.Dtype, List[ivy.Dtype]],
    as_variable_flags: Union[bool, List[bool]],
    with_out: bool,
    num_positional_args: int,
    native_array_flags: Union[bool, List[bool]],
    container_flags: Union[bool, List[bool]],
    instance_method: bool,
    fw: str,
    fn_name: str,
    test_rtol: float = None,
    test_atol: float = 1e-06,
    test_values: bool = True,
    **all_as_kwargs_np
):
    """Tests a function that consumes (or returns) arrays for the current backend
    by comparing the result with numpy.

    Parameters
    ----------
    input_dtypes
        data types of the input arguments in order.
    as_variable_flags
        dictates whether the corresponding input argument should be treated
        as an ivy Variable.
    with_out
        if true, the function is also tested with the optional out argument.
    num_positional_args
        number of input arguments that must be passed as positional
        arguments.
    native_array_flags
        dictates whether the corresponding input argument should be treated
         as a native array.
    container_flags
        dictates whether the corresponding input argument should be treated
         as an ivy Container.
    instance_method
        if true, the function is run as an instance method of the first
         argument (should be an ivy Array or Container).
    fw
        current backend (framework).
    fn_name
        name of the function to test.
    test_rtol
        relative tolerance value.
    test_atol
        absolute tolerance value.
    test_values
        if true, test for the correctness of the resulting values.
    all_as_kwargs_np
        input arguments to the function as keyword arguments.

    Returns
    -------
    ret
        optional, return value from the function
    ret_np
        optional, return value from the Numpy function

    Examples
    --------
    >>> input_dtypes = 'float64'
    >>> as_variable_flags = False
    >>> with_out = False
    >>> num_positional_args = 0
    >>> native_array_flags = False
    >>> container_flags = False
    >>> instance_method = False
    >>> fw = "torch"
    >>> fn_name = "abs"
    >>> x = np.array([-1])
    >>> test_function(input_dtypes, as_variable_flags, with_out,\
                            num_positional_args, native_array_flags,
    >>> container_flags, instance_method, fw, fn_name, x=x)

    >>> input_dtypes = ['float64', 'float32']
    >>> as_variable_flags = [False, True]
    >>> with_out = False
    >>> num_positional_args = 1
    >>> native_array_flags = [True, False]
    >>> container_flags = [False, False]
    >>> instance_method = False
    >>> fw = "numpy"
    >>> fn_name = "add"
    >>> x1 = np.array([1, 3, 4])
    >>> x2 = np.array([-3, 15, 24])
    >>> test_function(input_dtypes, as_variable_flags, with_out,\
                            num_positional_args, native_array_flags,\
                             container_flags, instance_method,\
                              fw, fn_name, x1=x1, x2=x2)
    """
    # convert single values to length 1 lists
    input_dtypes, as_variable_flags, native_array_flags, container_flags = as_lists(
        input_dtypes, as_variable_flags, native_array_flags, container_flags
    )

    # make all lists equal in length
    num_arrays = max(
        len(input_dtypes),
        len(as_variable_flags),
        len(native_array_flags),
        len(container_flags),
    )
    if len(input_dtypes) < num_arrays:
        input_dtypes = [input_dtypes[0] for _ in range(num_arrays)]
    if len(as_variable_flags) < num_arrays:
        as_variable_flags = [as_variable_flags[0] for _ in range(num_arrays)]
    if len(native_array_flags) < num_arrays:
        native_array_flags = [native_array_flags[0] for _ in range(num_arrays)]
    if len(container_flags) < num_arrays:
        container_flags = [container_flags[0] for _ in range(num_arrays)]

    # update variable flags to be compatible with float dtype and with_out args
    as_variable_flags = [
        v if ivy.is_float_dtype(d) and not with_out else False
        for v, d in zip(as_variable_flags, input_dtypes)
    ]

    # update instance_method flag to only be considered if the
    # first term is either an ivy.Array or ivy.Container
    instance_method = instance_method and (
        not native_array_flags[0] or container_flags[0]
    )

    # check for unsupported dtypes
    fn = getattr(ivy, fn_name)
    for d in input_dtypes:
        if d in ivy.function_unsupported_dtypes(fn):
            return
    if "dtype" in all_as_kwargs_np and all_as_kwargs_np[
        "dtype"
    ] in ivy.function_unsupported_dtypes(fn):
        return

    # split the arguments into their positional and keyword components
    args_np, kwargs_np = kwargs_to_args_n_kwargs(num_positional_args, all_as_kwargs_np)

    # create args
    args_idxs = ivy.nested_indices_where(args_np, lambda x: isinstance(x, np.ndarray))
    arg_np_vals = ivy.multi_index_nest(args_np, args_idxs)
    num_arg_vals = len(arg_np_vals)
    arg_array_vals = [
        ivy.array(x, dtype=d) for x, d in zip(arg_np_vals, input_dtypes[:num_arg_vals])
    ]
    arg_array_vals = [
        ivy.variable(x) if v else x
        for x, v in zip(arg_array_vals, as_variable_flags[:num_arg_vals])
    ]
    arg_array_vals = [
        ivy.to_native(x) if n else x
        for x, n in zip(arg_array_vals, native_array_flags[:num_arg_vals])
    ]
    arg_array_vals = [
        as_cont(x) if c else x
        for x, c in zip(arg_array_vals, container_flags[:num_arg_vals])
    ]
    args = ivy.copy_nest(args_np, to_mutable=True)
    ivy.set_nest_at_indices(args, args_idxs, arg_array_vals)

    # create kwargs
    kwargs_idxs = ivy.nested_indices_where(
        kwargs_np, lambda x: isinstance(x, np.ndarray)
    )
    kwarg_np_vals = ivy.multi_index_nest(kwargs_np, kwargs_idxs)
    kwarg_array_vals = [
        ivy.array(x, dtype=d)
        for x, d in zip(kwarg_np_vals, input_dtypes[num_arg_vals:])
    ]
    kwarg_array_vals = [
        ivy.variable(x) if v else x
        for x, v in zip(kwarg_array_vals, as_variable_flags[num_arg_vals:])
    ]
    kwarg_array_vals = [
        ivy.to_native(x) if n else x
        for x, n in zip(kwarg_array_vals, native_array_flags[num_arg_vals:])
    ]
    kwarg_array_vals = [
        as_cont(x) if c else x
        for x, c in zip(kwarg_array_vals, container_flags[num_arg_vals:])
    ]
    kwargs = ivy.copy_nest(kwargs_np, to_mutable=True)
    ivy.set_nest_at_indices(kwargs, kwargs_idxs, kwarg_array_vals)

    # create numpy args
    args_np = ivy.nested_map(
        args,
        lambda x: ivy.to_numpy(x) if ivy.is_ivy_container(x) or ivy.is_array(x) else x,
    )
    kwargs_np = ivy.nested_map(
        kwargs,
        lambda x: ivy.to_numpy(x) if ivy.is_ivy_container(x) or ivy.is_array(x) else x,
    )

    # run either as an instance method or from the API directly
    instance = None
    if instance_method:
        is_instance = [
            (not n) or c for n, c in zip(native_array_flags, container_flags)
        ]
        arg_is_instance = is_instance[:num_arg_vals]
        kwarg_is_instance = is_instance[num_arg_vals:]
        if arg_is_instance and max(arg_is_instance):
            i = 0
            for i, a in enumerate(arg_is_instance):
                if a:
                    break
            instance_idx = args_idxs[i]
            instance = ivy.index_nest(args, instance_idx)
            args = ivy.copy_nest(args, to_mutable=True)
            ivy.prune_nest_at_index(args, instance_idx)
        else:
            i = 0
            for i, a in enumerate(kwarg_is_instance):
                if a:
                    break
            instance_idx = kwargs_idxs[i]
            instance = ivy.index_nest(kwargs, instance_idx)
            kwargs = ivy.copy_nest(kwargs, to_mutable=True)
            ivy.prune_nest_at_index(kwargs, instance_idx)
        ret = instance.__getattribute__(fn_name)(*args, **kwargs)
    else:
        ret = ivy.__dict__[fn_name](*args, **kwargs)

    # assert idx of return if the idx of the out array provided
    out = ret
    if with_out:
        assert not isinstance(ret, tuple)
        if max(container_flags):
            assert ivy.is_ivy_container(ret)
        else:
            assert ivy.is_array(ret)
        if instance_method:
            ret = instance.__getattribute__(fn_name)(*args, **kwargs, out=out)
        else:
            ret = ivy.__dict__[fn_name](*args, **kwargs, out=out)

        if max(container_flags):
            assert ret is out

        if not max(container_flags) and fw not in ["tensorflow", "jax", "numpy"]:
            # these backends do not always support native inplace updates
            assert ret.data is out.data

    if "bfloat16" in input_dtypes:
        return  # bfloat16 is not supported by numpy
    # compute the return with a NumPy backend
    ivy.set_backend("numpy")
    ret_from_np = ivy.to_native(
        ivy.__dict__[fn_name](*args_np, **kwargs_np), nested=True
    )
    ivy.unset_backend()

    # assuming value test will be handled manually in the test function
    if not test_values:
        return ret, ret_from_np

    # flattened array returns
    ret_np_flat, ret_from_np_flat = get_flattened_array_returns(ret, ret_from_np)

    # value test
    value_test(ret_np_flat, ret_from_np_flat, test_rtol, test_atol)


def test_frontend_function(
    input_dtypes: Union[ivy.Dtype, List[ivy.Dtype]],
    as_variable_flags: Union[bool, List[bool]],
    with_out: bool,
    num_positional_args: int,
    native_array_flags: Union[bool, List[bool]],
    fw: str,
    frontend: str,
    fn_name: str,
    rtol: float = None,
    atol: float = 1e-06,
    test_values: bool = True,
    **all_as_kwargs_np
):
    """Tests a frontend function for the current backend by comparing the result with
    the function in the associated framework.

    Parameters
    ----------
    input_dtypes
        data types of the input arguments in order.
    as_variable_flags
        dictates whether the corresponding input argument should be treated
        as an ivy Variable.
    with_out
        if true, the function is also tested with the optional out argument.
    num_positional_args
        number of input arguments that must be passed as positional
        arguments.
    native_array_flags
        dictates whether the corresponding input argument should be treated
        as a native array.
    fw
        current backend (framework).
    frontend
        current frontend (framework).
    fn_name
        name of the function to test.
    rtol
        relative tolerance value.
    atol
        absolute tolerance value.
    test_values
        if true, test for the correctness of the resulting values.
    all_as_kwargs_np
        input arguments to the function as keyword arguments.

    Returns
    -------
    ret
        optional, return value from the function
    ret_np
        optional, return value from the Numpy function
    """
    # convert single values to length 1 lists
    input_dtypes, as_variable_flags, native_array_flags = as_lists(
        input_dtypes, as_variable_flags, native_array_flags
    )

    # update variable flags to be compatible with float dtype and with_out args
    as_variable_flags = [
        v if ivy.is_float_dtype(d) and not with_out else False
        for v, d in zip(as_variable_flags, input_dtypes)
    ]
    # tolerance dict for dtypes
    tolerance_dict = {"float16": 1e-2, "float32": 1e-5, "float64": 1e-5, None: 1e-5}

    # parse function name and frontend submodules (i.e. jax.lax, jax.numpy etc.)
    *frontend_submods, fn_name = fn_name.split(".")

    # check for unsupported dtypes in backend framework
    function = getattr(ivy.functional.frontends.__dict__[frontend], fn_name)
    for d in input_dtypes:
        if d in ivy.function_unsupported_dtypes(function):
            return
    if "dtype" in all_as_kwargs_np and all_as_kwargs_np[
        "dtype"
    ] in ivy.function_unsupported_dtypes(function):
        return

    # split the arguments into their positional and keyword components
    args_np, kwargs_np = kwargs_to_args_n_kwargs(num_positional_args, all_as_kwargs_np)

    # change all data types so that they are supported by this framework
    input_dtypes = ["float32" if d in ivy.invalid_dtypes else d for d in input_dtypes]

    # create args
    args_idxs = ivy.nested_indices_where(args_np, lambda x: isinstance(x, np.ndarray))
    arg_np_vals = ivy.multi_index_nest(args_np, args_idxs)
    num_arg_vals = len(arg_np_vals)
    arg_array_vals = [
        ivy.array(x, dtype=d) for x, d in zip(arg_np_vals, input_dtypes[:num_arg_vals])
    ]
    arg_array_vals = [
        ivy.variable(x) if v else x
        for x, v in zip(arg_array_vals, as_variable_flags[:num_arg_vals])
    ]
    arg_array_vals = [
        ivy.to_native(x) if n else x
        for x, n in zip(arg_array_vals, native_array_flags[:num_arg_vals])
    ]
    args = ivy.copy_nest(args_np, to_mutable=True)
    ivy.set_nest_at_indices(args, args_idxs, arg_array_vals)

    # create kwargs
    kwargs_idxs = ivy.nested_indices_where(
        kwargs_np, lambda x: isinstance(x, np.ndarray)
    )
    kwarg_np_vals = ivy.multi_index_nest(kwargs_np, kwargs_idxs)
    kwarg_array_vals = [
        ivy.array(x, dtype=d)
        for x, d in zip(kwarg_np_vals, input_dtypes[num_arg_vals:])
    ]
    kwarg_array_vals = [
        ivy.variable(x) if v else x
        for x, v in zip(kwarg_array_vals, as_variable_flags[num_arg_vals:])
    ]
    kwarg_array_vals = [
        ivy.to_native(x) if n else x
        for x, n in zip(kwarg_array_vals, native_array_flags[num_arg_vals:])
    ]
    kwargs = ivy.copy_nest(kwargs_np, to_mutable=True)
    ivy.set_nest_at_indices(kwargs, kwargs_idxs, kwarg_array_vals)

    # create ivy array args
    args_ivy, kwargs_ivy = ivy.args_to_ivy(*args, **kwargs)

    # frontend function
    frontend_fn = ivy.functional.frontends.__dict__[frontend].__dict__[fn_name]

    # run from the Ivy API directly
    ret = frontend_fn(*args, **kwargs)

    # assert idx of return if the idx of the out array provided
    out = ret
    if with_out:
        assert not isinstance(ret, tuple)
        assert ivy.is_array(ret)
        if "out" in kwargs:
            kwargs["out"] = out
        else:
            args[ivy.arg_info(frontend_fn, name="out")["idx"]] = out
        ret = frontend_fn(*args, **kwargs)

        if fw not in ["tensorflow", "jax", "numpy"]:
            # these backends do not always support native inplace updates
            assert ret.data is out.data

    if "bfloat16" in input_dtypes:
        return  # bfloat16 is not supported by numpy

    # create NumPy args
    args_np = ivy.nested_map(
        args_ivy,
        lambda x: ivy.to_numpy(x._data) if isinstance(x, ivy.Array) else x,
    )
    kwargs_np = ivy.nested_map(
        kwargs_ivy,
        lambda x: ivy.to_numpy(x._data) if isinstance(x, ivy.Array) else x,
    )

    # temporarily set frontend framework as backend
    ivy.set_backend(frontend)

    # check for unsupported dtypes in frontend framework
    function = getattr(ivy.functional.frontends.__dict__[frontend], fn_name)
    for d in input_dtypes:
        if d in ivy.function_unsupported_dtypes(function):
            return
    if "dtype" in all_as_kwargs_np and all_as_kwargs_np[
        "dtype"
    ] in ivy.function_unsupported_dtypes(function):
        return

    # create frontend framework args
    args_frontend = ivy.nested_map(
        args_np,
        lambda x: ivy.native_array(x) if isinstance(x, np.ndarray) else x,
    )
    kwargs_frontend = ivy.nested_map(
        kwargs_np,
        lambda x: ivy.native_array(x) if isinstance(x, np.ndarray) else x,
    )

    # compute the return via the frontend framework
    frontend_fw = importlib.import_module(".".join([frontend] + frontend_submods))
    frontend_ret = frontend_fw.__dict__[fn_name](*args_frontend, **kwargs_frontend)

    # tuplify the frontend return
    if not isinstance(frontend_ret, tuple):
        frontend_ret = (frontend_ret,)

    # flatten the frontend return and convert to NumPy arrays
    frontend_ret_idxs = ivy.nested_indices_where(frontend_ret, ivy.is_native_array)
    frontend_ret_flat = ivy.multi_index_nest(frontend_ret, frontend_ret_idxs)
    frontend_ret_np_flat = [ivy.to_numpy(x) for x in frontend_ret_flat]

    # unset frontend framework from backend
    ivy.unset_backend()

    # assuming value test will be handled manually in the test function
    if not test_values:
        return ret, frontend_ret

    # flatten the return
    if not isinstance(ret, tuple):
        ret = (ret,)

    ret_idxs = ivy.nested_indices_where(ret, ivy.is_ivy_array)
    ret_flat = ivy.multi_index_nest(ret, ret_idxs)

    # convert the return to NumPy
    ret_np_flat = [ivy.to_numpy(x) for x in ret_flat]

    # value tests, iterating through each array in the flattened returns
    if not rtol:
        for ret_np, frontend_ret in zip(ret_np_flat, frontend_ret_np_flat):
            rtol = tolerance_dict.get(str(frontend_ret.dtype), 1e-03)
            assert_all_close(ret_np, frontend_ret, rtol=rtol, atol=atol)
    else:
        for ret_np, frontend_ret in zip(ret_np_flat, frontend_ret_np_flat):
            assert_all_close(ret_np, frontend_ret, rtol=rtol, atol=atol)


# Hypothesis #
# -----------#


@st.composite
def array_dtypes(draw, na=st.shared(st.integers(), key="num_arrays")):
    size = na if isinstance(na, int) else draw(na)
    return draw(
        st.lists(
            st.sampled_from(ivy_np.valid_float_dtypes), min_size=size, max_size=size
        )
    )


@st.composite
def array_bools(draw, na=st.shared(st.integers(), key="num_arrays")):
    size = na if isinstance(na, int) else draw(na)
    return draw(st.lists(st.booleans(), min_size=size, max_size=size))


@st.composite
def lists(draw, arg, min_size=None, max_size=None, size_bounds=None):
    ints = st.integers(size_bounds[0], size_bounds[1]) if size_bounds else st.integers()
    if isinstance(min_size, str):
        min_size = draw(st.shared(ints, key=min_size))
    if isinstance(max_size, str):
        max_size = draw(st.shared(ints, key=max_size))
    return draw(st.lists(arg, min_size=min_size, max_size=max_size))


@st.composite
def valid_axes(draw, ndim=None, size_bounds=None):
    ints = st.integers(size_bounds[0], size_bounds[1]) if size_bounds else st.integers()
    dims = draw(st.shared(ints, key=ndim))
    any_axis_strategy = (
        st.none() | st.integers(-dims, dims - 1) | nph.valid_tuple_axes(dims)
    )
    return draw(any_axis_strategy)


@st.composite
def integers(draw, min_value=None, max_value=None):
    if isinstance(min_value, str):
        min_value = draw(st.shared(st.integers(), key=min_value))
    if isinstance(max_value, str):
        max_value = draw(st.shared(st.integers(), key=max_value))
    return draw(st.integers(min_value=min_value, max_value=max_value))


@st.composite
def dtype_and_values(
    draw,
    available_dtypes,
    n_arrays=1,
    min_value=None,
    max_value=None,
    allow_inf=True,
    exclude_min=False,
    exclude_max=False,
    min_num_dims=0,
    max_num_dims=5,
    min_dim_size=1,
    max_dim_size=10,
    shape=None,
    shared_dtype=False,
):
    if not isinstance(n_arrays, int):
        n_arrays = draw(n_arrays)
    if n_arrays == 1:
        dtypes = set(available_dtypes).difference(set(ivy.invalid_dtypes))
        dtype = draw(list_of_length(st.sampled_from(tuple(dtypes)), 1))
    elif shared_dtype:
        dtypes = set(available_dtypes).difference(set(ivy.invalid_dtypes))
        dtype = draw(list_of_length(st.sampled_from(tuple(dtypes)), 1))
        dtype = [dtype[0] for _ in range(n_arrays)]
    else:
        unwanted_types = set(ivy.invalid_dtypes).union(
            set(ivy.all_dtypes).difference(set(available_dtypes))
        )
        pairs = ivy.promotion_table.keys()
        dtypes = [
            pair for pair in pairs if not any([d in pair for d in unwanted_types])
        ]
        dtype = list(draw(st.sampled_from(dtypes)))
        if n_arrays > 2:
            dtype += [dtype[i % 2] for i in range(n_arrays - 2)]
    if shape:
        shape = draw(shape)
    else:
        shape = draw(
            st.shared(
                get_shape(
                    min_num_dims=min_num_dims,
                    max_num_dims=max_num_dims,
                    min_dim_size=min_dim_size,
                    max_dim_size=max_dim_size,
                ),
                key="shape",
            )
        )
    values = []
    for i in range(n_arrays):
        values.append(
            draw(
                array_values(
                    dtype=dtype[i],
                    shape=shape,
                    min_value=min_value,
                    max_value=max_value,
                    allow_inf=allow_inf,
                    exclude_min=exclude_min,
                    exclude_max=exclude_max,
                )
            )
        )
    if n_arrays == 1:
        dtype = dtype[0]
        values = values[0]
    return dtype, values


# taken from
# https://github.com/data-apis/array-api-tests/array_api_tests/test_manipulation_functions.py
@st.composite
def reshape_shapes(draw, shape):
    size = 1 if len(shape) == 0 else math.prod(shape)
    rshape = draw(st.lists(st.integers(0)).filter(lambda s: math.prod(s) == size))
    # assume(all(side <= MAX_SIDE for side in rshape))
    if len(rshape) != 0 and size > 0 and draw(st.booleans()):
        index = draw(st.integers(0, len(rshape) - 1))
        rshape[index] = -1
    return tuple(rshape)


# taken from https://github.com/HypothesisWorks/hypothesis/issues/1115
@st.composite
def subsets(draw, elements):
    return tuple(e for e in elements if draw(st.booleans()))


@st.composite
def array_values(
    draw,
    dtype,
    shape,
    min_value=None,
    max_value=None,
    allow_nan=False,
    allow_subnormal=False,
    allow_inf=False,
    exclude_min=False,
    exclude_max=False,
    allow_negative=True,
):
    size = 1
    if type(shape) != tuple:
        size = shape
    else:
        for dim in shape:
            size *= dim
    if "int" in dtype:
        if dtype == "int8":
            min_value = min_value if min_value is not None else -128
            max_value = max_value if max_value is not None else 127
        elif dtype == "int16":
            min_value = min_value if min_value is not None else -32768
            max_value = max_value if max_value is not None else 32767
        elif dtype == "int32":
            min_value = min_value if min_value is not None else -2147483648
            max_value = max_value if max_value is not None else 2147483647
        elif dtype == "int64":
            min_value = min_value if min_value is not None else -9223372036854775808
            max_value = max_value if max_value is not None else 9223372036854775807
        elif dtype == "uint8":
            min_value = min_value if min_value is not None else 0
            max_value = max_value if max_value is not None else 255
        elif dtype == "uint16":
            min_value = min_value if min_value is not None else 0
            max_value = max_value if max_value is not None else 65535
        elif dtype == "uint32":
            min_value = min_value if min_value is not None else 0
            max_value = max_value if max_value is not None else 4294967295
        elif dtype == "uint64":
            min_value = min_value if min_value is not None else 0
            max_value = max_value if max_value is not None else 18446744073709551615
        values = draw(list_of_length(st.integers(min_value, max_value), size))
    elif dtype == "float16":
        values = draw(
            list_of_length(
                st.floats(
                    min_value=min_value,
                    max_value=max_value,
                    allow_nan=allow_nan,
                    allow_subnormal=allow_subnormal,
                    allow_infinity=allow_inf,
                    width=16,
                    exclude_min=exclude_min,
                    exclude_max=exclude_max,
                ),
                size,
            )
        )
    elif dtype in ["float32", "bfloat16"]:
        values = draw(
            list_of_length(
                st.floats(
                    min_value=min_value,
                    max_value=max_value,
                    allow_nan=allow_nan,
                    allow_subnormal=allow_subnormal,
                    allow_infinity=allow_inf,
                    width=32,
                    exclude_min=exclude_min,
                    exclude_max=exclude_max,
                ),
                size,
            )
        )
    elif dtype == "float64":
        values = draw(
            list_of_length(
                st.floats(
                    min_value=min_value,
                    max_value=max_value,
                    allow_nan=allow_nan,
                    allow_subnormal=allow_subnormal,
                    allow_infinity=allow_inf,
                    width=64,
                    exclude_min=exclude_min,
                    exclude_max=exclude_max,
                ),
                size,
            )
        )
    elif dtype == "bool":
        values = draw(list_of_length(st.booleans(), size))
    array = np.array(values)
    if dtype != "bool" and not allow_negative:
        array = np.abs(array)
    if type(shape) == tuple:
        array = array.reshape(shape)
    return array.tolist()


@st.composite
def get_shape(
    draw,
    allow_none=False,
    min_num_dims=0,
    max_num_dims=5,
    min_dim_size=1,
    max_dim_size=10,
):
    if allow_none:
        shape = draw(
            st.none()
            | st.lists(
                st.integers(min_value=min_dim_size, max_value=max_dim_size),
                min_size=min_num_dims,
                max_size=max_num_dims,
            )
        )
    else:
        shape = draw(
            st.lists(
                st.integers(min_value=min_dim_size, max_value=max_dim_size),
                min_size=min_num_dims,
                max_size=max_num_dims,
            )
        )
    if shape is None:
        return shape
    return tuple(shape)


def none_or_list_of_floats(
    dtype,
    size,
    min_value=None,
    max_value=None,
    exclude_min=False,
    exclude_max=False,
    no_none=False,
):
    if no_none:
        if dtype == "float16":
            values = list_of_length(
                st.floats(
                    min_value=min_value,
                    max_value=max_value,
                    width=16,
                    allow_subnormal=False,
                    allow_infinity=False,
                    allow_nan=False,
                    exclude_min=exclude_min,
                    exclude_max=exclude_max,
                ),
                size,
            )
        elif dtype == "float32":
            values = list_of_length(
                st.floats(
                    min_value=min_value,
                    max_value=max_value,
                    width=32,
                    allow_subnormal=False,
                    allow_infinity=False,
                    allow_nan=False,
                    exclude_min=exclude_min,
                    exclude_max=exclude_max,
                ),
                size,
            )
        elif dtype == "float64":
            values = list_of_length(
                st.floats(
                    min_value=min_value,
                    max_value=max_value,
                    width=64,
                    allow_subnormal=False,
                    allow_infinity=False,
                    allow_nan=False,
                    exclude_min=exclude_min,
                    exclude_max=exclude_max,
                ),
                size,
            )
    else:
        if dtype == "float16":
            values = list_of_length(
                st.none()
                | st.floats(
                    min_value=min_value,
                    max_value=max_value,
                    width=16,
                    allow_subnormal=False,
                    allow_infinity=False,
                    allow_nan=False,
                    exclude_min=exclude_min,
                    exclude_max=exclude_max,
                ),
                size,
            )
        elif dtype == "float32":
            values = list_of_length(
                st.none()
                | st.floats(
                    min_value=min_value,
                    max_value=max_value,
                    width=32,
                    allow_subnormal=False,
                    allow_infinity=False,
                    allow_nan=False,
                    exclude_min=exclude_min,
                    exclude_max=exclude_max,
                ),
                size,
            )
        elif dtype == "float64":
            values = list_of_length(
                st.none()
                | st.floats(
                    min_value=min_value,
                    max_value=max_value,
                    width=64,
                    allow_subnormal=False,
                    allow_infinity=False,
                    allow_nan=False,
                    exclude_min=exclude_min,
                    exclude_max=exclude_max,
                ),
                size,
            )
    return values


@st.composite
def get_mean_std(draw, dtype):
    values = draw(none_or_list_of_floats(dtype, 2))
    values[1] = abs(values[1]) if values[1] else None
    return values[0], values[1]


@st.composite
def get_bounds(draw, dtype):
    if "int" in dtype:
        values = draw(array_values(dtype, 2))
        values[0], values[1] = abs(values[0]), abs(values[1])
        low, high = min(values), max(values)
        if low == high:
            return draw(get_bounds(dtype))
    else:
        values = draw(none_or_list_of_floats(dtype, 2))
        if values[0] is not None and values[1] is not None:
            low, high = min(values), max(values)
        else:
            low, high = values[0], values[1]
        if ivy.default(low, 0.0) >= ivy.default(high, 1.0):
            return draw(get_bounds(dtype))
    return low, high


@st.composite
def get_probs(draw, dtype):
    shape = draw(
        get_shape(min_num_dims=2, max_num_dims=5, min_dim_size=2, max_dim_size=10)
    )
    probs = draw(array_values(dtype, shape, min_value=0, exclude_min=True))
    return probs, shape[1]


@st.composite
def get_axis(draw, shape, allow_none=False):
    axes = len(shape)
    if allow_none:
        axis = draw(
            st.none()
            | st.integers(-axes, axes - 1)
            | st.lists(
                st.integers(-axes, axes - 1),
                min_size=1,
                max_size=axes,
                unique_by=lambda x: shape[x],
            )
        )
    else:
        axis = draw(
            st.integers(-axes, axes - 1)
            | st.lists(
                st.integers(-axes, axes - 1),
                min_size=1,
                max_size=axes,
                unique_by=lambda x: shape[x],
            )
        )
    if type(axis) == list:

        def sort_key(ele, max_len):
            if ele < 0:
                return ele + max_len - 1
            return ele

        axis.sort(key=(lambda ele: sort_key(ele, axes)))
        axis = tuple(axis)
    return axis


@st.composite
def num_positional_args(draw, fn_name: str = None):
    num_positional_only = 0
    num_keyword_only = 0
    total = 0
    fn = None
    for i, fn_name_key in enumerate(fn_name.split(".")):
        if i == 0:
            fn = ivy.__dict__[fn_name_key]
        else:
            fn = fn.__dict__[fn_name_key]
    for param in inspect.signature(fn).parameters.values():
        total += 1
        if param.kind == param.POSITIONAL_ONLY:
            num_positional_only += 1
        elif param.kind == param.KEYWORD_ONLY:
            num_keyword_only += 1
    return draw(
        integers(min_value=num_positional_only, max_value=(total - num_keyword_only))
    )<|MERGE_RESOLUTION|>--- conflicted
+++ resolved
@@ -594,152 +594,7 @@
             assert_all_close(ret_np, ret_from_np, rol=rtol, atol=atol)
 
 
-<<<<<<< HEAD
-def create_args(input_dtypes, num_positional_args, as_variable_flags, all_as_kwargs_np):
-    args_np, kwargs_np = kwargs_to_args_n_kwargs(num_positional_args, all_as_kwargs_np)
-    args_idxs = ivy.nested_indices_where(args_np, lambda x: isinstance(x, np.ndarray))
-    arg_np_vals = ivy.multi_index_nest(args_np, args_idxs)
-    num_arg_vals = len(arg_np_vals)
-    arg_array_vals = [
-        ivy.array(x, dtype=d) for x, d in zip(arg_np_vals, input_dtypes[:num_arg_vals])
-    ]
-    arg_array_vals = [
-        ivy.variable(x) if v else x
-        for x, v in zip(arg_array_vals, as_variable_flags[:num_arg_vals])
-    ]
-    args = ivy.copy_nest(args_np, to_mutable=True)
-    ivy.set_nest_at_indices(args, args_idxs, arg_array_vals)
-
-    # create kwargs
-    kwargs_idxs = ivy.nested_indices_where(
-        kwargs_np, lambda x: isinstance(x, np.ndarray)
-    )
-    kwarg_np_vals = ivy.multi_index_nest(kwargs_np, kwargs_idxs)
-    kwarg_array_vals = [
-        ivy.array(x, dtype=d)
-        for x, d in zip(kwarg_np_vals, input_dtypes[num_arg_vals:])
-    ]
-    kwarg_array_vals = [
-        ivy.variable(x) if v else x
-        for x, v in zip(kwarg_array_vals, as_variable_flags[num_arg_vals:])
-    ]
-
-    kwargs = ivy.copy_nest(kwargs_np, to_mutable=True)
-    ivy.set_nest_at_indices(kwargs, kwargs_idxs, kwarg_array_vals)
-
-    # create numpy args
-    args_np = ivy.nested_map(
-        args,
-        lambda x: ivy.to_numpy(x) if ivy.is_ivy_container(x) or ivy.is_array(x) else x,
-    )
-    kwargs_np = ivy.nested_map(
-        kwargs,
-        lambda x: ivy.to_numpy(x) if ivy.is_ivy_container(x) or ivy.is_array(x) else x,
-    )
-    return args, kwargs, args_np, kwargs_np
-
-
-def test_array_method(
-    input_dtypes: Union[ivy.Dtype, List[ivy.Dtype]],
-    as_variable_flags: Union[bool, List[bool]],
-    all_as_kwargs_np,
-    num_positional_args: int,
-    input_dtypes_constructor: Union[ivy.Dtype, List[ivy.Dtype]],
-    as_variable_flags_constructor: Union[bool, List[bool]],
-    constructor_kwargs,
-    num_positional_args_constructor: int,
-    fw: str,
-    class_name: str,
-    rtol: float = 1e-03,
-    atol: float = 1e-06,
-    test_values: bool = True,
-):
-    """Tests a class-method that consumes (or returns) arrays for the current backend
-    by comparing the result with numpy.
-
-    Parameters
-    ----------
-    input_dtypes
-        data types of the input arguments in order.
-    as_variable_flags
-        dictates whether the corresponding input argument should be treated as an ivy Variable.
-    all_as_kwargs_np:
-        input arguments to the function as keyword arguments.
-    num_positional_args
-        number of input arguments that must be passed as positional
-        arguments.
-    input_dtypes_constructor
-        data types of the input arguments for the constructor in order.
-    as_variable_flags_constructor
-        dictates whether the corresponding input argument should be treated as an ivy Variable for the constructor
-    constructor_kwargs:
-        input arguments to the constructor as keyword arguments.
-    num_positional_args_constructor
-        number of input arguments that must be passed as positional
-        arguments to the constructor.
-    fw
-        current backend (framework).
-    class_name
-        name of the class to test.
-    rtol
-        relative tolerance value.
-    atol
-        absolute tolerance value.
-    test_values
-        if true, test for the correctness of the resulting values.
-
-    Returns
-    -------
-    ret
-        optional, return value from the function
-    ret_np
-        optional, return value from the Numpy function
-    """
-    # convert single values to length 1 lists
-    if not isinstance(input_dtypes, list):
-        input_dtypes = [input_dtypes]
-    if not isinstance(as_variable_flags, list):
-        as_variable_flags = [as_variable_flags]
-
-
-    # update variable flags to be compatible with float dtype
-    as_variable_flags = [
-        v if ivy.is_float_dtype(d) else False
-        for v, d in zip(as_variable_flags, input_dtypes)
-    ]
-    # tolerance dict for dtypes
-    tolerance_dict = {"float16": 1e-2, "float32": 1e-5, "float64": 1e-5, None: 1e-5}
-
-    # change all data types so that they are supported by this framework
-    input_dtypes = ["float32" if d in ivy.invalid_dtypes else d for d in input_dtypes]
-
-    # create args
-    calling_args, calling_kwargs, calling_args_np, calling_kwargs_np = create_args(input_dtypes, num_positional_args,
-                                                                                   as_variable_flags, all_as_kwargs_np)
-    constructor_args, constructor_kwargs, constructor_args_np, constructor_kwargs_np = \
-        create_args(input_dtypes_constructor, num_positional_args_constructor, as_variable_flags_constructor,
-                    constructor_kwargs)
-
-    # run
-    ins = ivy.__dict__[class_name](*constructor_args, **constructor_kwargs)
-    ret = ins(*calling_args, **calling_kwargs)
-
-    # assert idx of return if the idx of the out array provided
-
-    if "bfloat16" in input_dtypes:
-        return  # bfloat16 is not supported by numpy
-    # compute the return with a NumPy backend
-    ivy.set_backend("numpy")
-    ins_np = ivy.__dict__[class_name](*constructor_args_np, **constructor_kwargs_np)
-    ret_from_np = ivy.to_native(ins_np(*calling_args_np, **calling_kwargs_np), nested=True)
-    ivy.unset_backend()
-
-    # assuming value test will be handled manually in the test function
-    if not test_values:
-        return ret, ret_from_np
-=======
 def get_flattened_array_returns(ret, ret_from_np):
->>>>>>> 8c8989f6
 
     # flatten the return
     if not isinstance(ret, tuple):
@@ -756,15 +611,6 @@
         ret_from_np = (ret_from_np,)
     ret_from_np_flat = ivy.multi_index_nest(ret_from_np, ret_idxs)
 
-<<<<<<< HEAD
-    # value tests, iterating through each array in the flattened returns
-    for ret_np, ret_from_np in zip(ret_np_flat, ret_from_np_flat):
-        rtol = tolerance_dict.get(str(ret_from_np.dtype), rtol)
-        assert_all_close(ret_np, ret_from_np, rtol=rtol, atol=atol)
-
-
-def test_array_function(
-=======
     # return
     return ret_np_flat, ret_from_np_flat
 
@@ -782,7 +628,6 @@
 
 
 def test_function(
->>>>>>> 8c8989f6
     input_dtypes: Union[ivy.Dtype, List[ivy.Dtype]],
     as_variable_flags: Union[bool, List[bool]],
     with_out: bool,
